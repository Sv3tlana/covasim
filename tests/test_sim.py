'''
Simple example usage for the Covid-19 agent-based model
'''

#%% Imports and settings
import os
import pytest
import sciris as sc
import covasim as cv

do_plot = 1
do_save = 0
do_show = 1

#%% Define the tests

def test_parsobj():
    sc.heading('Testing parameters object')

    pars1 = {'a':1, 'b':2}
    parsobj = cv.ParsObj(pars1)

    # Once created, you cannot directly add new keys to a parsobj, and a nonexistent key works like a dict
    with pytest.raises(KeyError): parsobj['c'] = 3
    with pytest.raises(KeyError): parsobj['c']

    # Only a dict is allowed
    with pytest.raises(TypeError):
        pars2 = ['a', 'b']
        cv.ParsObj(pars2)

    return parsobj


def test_microsim():
    sc.heading('Minimal sim test')

    sim = cv.Sim()
    pars = {
<<<<<<< HEAD
        'n': 10,
        'n_seed': 1,
=======
        'pop_size': 10,
        'pop_infected': 1,
        'n_days': 10,
>>>>>>> a02ebba8
        'contacts': 2,
        }
    sim.update_pars(pars)
    sim.run()

    return sim


def test_sim(do_plot=False, do_save=False, do_show=False): # If being run via pytest, turn off
    sc.heading('Basic sim test')

    # Settings
    seed = 1
    verbose = 1

    # Create and run the simulation
    sim = cv.Sim()
    sim.set_seed(seed)
    sim.run(verbose=verbose)

    # Optionally plot
    if do_plot:
        sim.plot(do_save=do_save, do_show=do_show)

    return sim


def test_fileio():
    sc.heading('Test file saving')

    json_path = 'test_covasim.json'
    xlsx_path = 'test_covasim.xlsx'

    # Create and run the simulation
    sim = cv.Sim()
    sim['n_days'] = 20
    sim['pop_size'] = 1000
    sim.run(verbose=0)

    # Create objects
    json = sim.to_json()
    xlsx = sim.to_excel()
    print(xlsx)

    # Save files
    sim.to_json(json_path)
    sim.to_excel(xlsx_path)

    for path in [json_path, xlsx_path]:
        print(f'Removing {path}')
        os.remove(path)

    return json


def test_start_stop(): # If being run via pytest, turn off
    sc.heading('Test starting and stopping')

    pars = {'pop_size': 1000}

    # Create and run a basic simulation
    sim1 = cv.Sim(pars)
    sim1.run(verbose=0)

    # Test that next works
    sim2 = cv.Sim(pars)
    sim2.initialize()
    for n in range(sim2.npts):
        sim2.next(verbose=0)
    sim2.finalize()

    # Compare results
    key = 'cum_infections'
    assert (sim1.results[key][:] == sim2.results[key][:]).all(), 'Next values do not match'

    return sim2


def test_sim_data(do_plot=False, do_show=False):
    sc.heading('Data test')

    pars = dict(
        pop_size = 2000,
        start_day = '2019-12-25',
        )

    # Create and run the simulation
    sim = cv.Sim(pars=pars, datafile=os.path.join(sc.thisdir(__file__), 'example_data.csv'))
    sim.run()

    # Optionally plot
    if do_plot:
        sim.plot(do_show=do_show)

    return sim


#%% Run as a script
if __name__ == '__main__':
    T = sc.tic()

    pars  = test_parsobj()
    sim0  = test_microsim()
    sim1  = test_sim(do_plot=do_plot, do_save=do_save, do_show=do_show)
    json  = test_fileio()
    sim4  = test_start_stop()
    sim5  = test_sim_data(do_plot=do_plot, do_show=do_show)

    sc.toc(T)


print('Done.')<|MERGE_RESOLUTION|>--- conflicted
+++ resolved
@@ -37,14 +37,9 @@
 
     sim = cv.Sim()
     pars = {
-<<<<<<< HEAD
-        'n': 10,
-        'n_seed': 1,
-=======
         'pop_size': 10,
         'pop_infected': 1,
         'n_days': 10,
->>>>>>> a02ebba8
         'contacts': 2,
         }
     sim.update_pars(pars)
