--- conflicted
+++ resolved
@@ -20,13 +20,8 @@
 
     pars['n']          = 10e3 # Number ultimately susceptible to CoV
     pars['n_infected'] = 10 # Number of seed cases
-<<<<<<< HEAD
-    pars['day_0']      = datetime(2020, 3, 1)  #datetime(2020, 2, 10) # Start day of the epidemic 3/5
-    pars['n_days']     = 20 # 50 # 25 for calibration, 50 for projections # How many days to simulate
-=======
     pars['start_day']  = datetime(2020, 3, 1) # Start day of the simulation
     pars['n_days']     = 200 # Number of days of run, if end_day isn't used
->>>>>>> 2471954b
     pars['seed']       = 1 # Random seed, if None, don't reset
     pars['verbose']    = 1 # Whether or not to display information during the run -- options are 0 (silent), 1 (default), 2 (everything)
     pars['usepopdata'] = 0 # Whether or not to load actual population data
@@ -82,10 +77,8 @@
     else:
         sex = pl.randint(2) # Define female (0) or male (1) -- evenly distributed
         age = pl.normal(age_mean, age_std) # Define age distribution for the crew and guests
-        if age > max_age:
-            age = max_age
-        elif age < min_age:
-            age = min_age
+        age = pl.median([min_age, age, max_age]) # Normalize
+
     # Get case fatality rate for a person of this age
     age_for_cfr = age if cfr_by_age else None # Whether or not to use age-specific values
     cfr = get_cfr(age=age_for_cfr)
