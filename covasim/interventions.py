import covasim as cv
import pylab as pl
import numpy as np
import sciris as sc

__all__ = ['Intervention', 'dynamic_pars', 'sequence', 'change_beta', 'test_num', 'test_prob', 'test_historical', 'contact_tracing']


#%% Generic intervention classes

class Intervention:
    """
    Abstract class for interventions

    """
    def __init__(self):
        self.results = {}  #: All interventions are guaranteed to have results, so `Sim` can safely iterate over this dict


    def apply(self, sim: cv.Sim) -> None:
        """
        Apply intervention

        Function signature matches existing intervention definition
        This method gets called at each timestep and must be implemented
        by derived classes

        Args:
            self:
            sim: The Sim instance

        Returns:
            None
        """
        raise NotImplementedError


    def plot(self, sim: cv.Sim, ax: pl.Axes) -> None:
        """
        Call function during plotting

        This can be used to do things like add vertical lines on days when interventions take place

        Args:
            sim: the Sim instance
            ax: the axis instance

        Returns:
            None
        """
        return


    def to_json(self):
        """
        Return JSON-compatible representation

        Custom classes can't be directly represented in JSON. This method is a
        one-way export to produce a JSON-compatible representation of the
        intervention. In the first instance, the object dict will be returned.
        However, if an intervention itself contains non-standard variables as
        attributes, then its `to_json` method will need to handle those

        Returns: JSON-serializable representation (typically a dict, but could be anything else)

        """
        d = sc.dcp(self.__dict__)
        d['InterventionType'] = self.__class__.__name__
        return d


class dynamic_pars(Intervention):
    '''
    A generic intervention that modifies a set of parameters at specified points
    in time.

    The intervention takes a single argument, pars, which is a dictionary of which
    parameters to change, with following structure: keys are the parameters to change,
    then subkeys 'days' and 'vals' are either a scalar or list of when the change(s)
    should take effect and what the new value should be, respectively.

    Args:
        pars (dict): described above

    Examples:
        interv = cv.dynamic_pars({'diag_factor':{'days':30, 'vals':0.5}, 'cont_factor':{'days':30, 'vals':0.5}}) # Starting day 30, make diagnosed people and people with contacts half as likely to transmit
        interv = cv.dynamic_pars({'beta':{'days':[14, 28], 'vals':[0.005, 0.015]}}) # On day 14, change beta to 0.005, and on day 28 change it back to 0.015
    '''

    def __init__(self, pars):
        super().__init__()
        subkeys = ['days', 'vals']
        for parkey in pars.keys():
            for subkey in subkeys:
                if subkey not in pars[parkey].keys():
                    errormsg = f'Parameter {parkey} is missing subkey {subkey}'
                    raise KeyError(errormsg)
                if not sc.isiterable(pars[parkey][subkey]):
                    pars[parkey][subkey] = sc.promotetoarray(pars[parkey][subkey])
            len_days = len(pars[parkey]['days'])
            len_vals = len(pars[parkey]['vals'])
            if len_days != len_vals:
                raise ValueError(f'Length of days ({len_days}) does not match length of values ({len_vals}) for parameter {parkey}')
        self.pars = pars
        return


    def apply(self, sim: cv.Sim):
        ''' Loop over the parameters, and then loop over the days, applying them if any are found '''
        t = sim.t
        for parkey,parval in self.pars.items():
            inds = sc.findinds(parval['days'], t) # Look for matches
            if len(inds):
                if len(inds)>1:
                    raise ValueError(f'Duplicate days are not allowed for Dynamic interventions (day={t}, indices={inds})')
                else:
                    val = parval['vals'][inds[0]]
                    if isinstance(val, dict):
                        sim[parkey].update(val) # Set the parameter if a nested dict
                    else:
                        sim[parkey] = val # Set the parameter if not a dict
        return


class sequence(Intervention):
    """
    This is an example of a meta-intervention which switches between a sequence of interventions.

    Args:
        days (list): the days on which to apply each intervention
        interventions (list): the interventions to apply on those days

    Example:
        interv = cv.sequence(days=[10, 51], interventions=[
                    cv.test_historical(npts, n_tests=[100] * npts, n_positive=[1] * npts),
                    cv.test_prob(npts, symptomatic_prob=0.2, asymptomatic_prob=0.002, trace_prob=0.9),
                ])
    """

    def __init__(self, days, interventions):
        super().__init__()
        assert len(days) == len(interventions)
        self.days = days
        self.interventions = interventions
        self._cum_days = np.cumsum(days)
        return


    def apply(self, sim: cv.Sim):
        idx = np.argmax(self._cum_days > sim.t)  # Index of the intervention to apply on this day
        self.interventions[idx].apply(sim)
        return


class change_beta(Intervention):
    '''
    The most basic intervention -- change beta by a certain amount.

    Args:
        days (int or array): the day or array of days to apply the interventions
        changes (float or array): the changes in beta (1 = no change, 0 = no transmission)
        contact_layer: Optionally change beta only for a specific contact layer
    Examples:
        interv = cv.change_beta(contact_layer, 25, 0.3) # On day 25, reduce beta by 70% to 0.3
        interv = cv.change_beta(contact_layer, [14, 28], [0.7, 1]) # On day 14, reduce beta by 30%, and on day 28, return to 1

    '''

    def __init__(self, days, changes, contact_layer=None):
        super().__init__()
        self.days = sc.promotetoarray(days)
        self.changes = sc.promotetoarray(changes)
        if len(self.days) != len(self.changes):
            errormsg = f'Number of days supplied ({len(self.days)}) does not match number of changes in beta ({len(self.changes)})'
            raise ValueError(errormsg)
        self.orig_beta = None
        self.contact_layer = contact_layer # Reference to contact layer in which to apply change
        return


    def apply(self, sim: cv.Sim):

        # If this is the first time it's being run, store beta
        if self.orig_beta is None:
            if self.contact_layer is not None:
                self.orig_beta = self.contact_layer.beta
            else:
                self.orig_beta = sim['beta']

        # If this day is found in the list, apply the intervention
        inds = sc.findinds(self.days, sim.t)
        if len(inds):
            new_beta = self.orig_beta
            for ind in inds:
                new_beta = new_beta * self.changes[ind]

            if self.contact_layer is not None:
                self.contact_layer.beta = new_beta
            else:
                sim['beta'] = new_beta

        return


    def plot(self, sim: cv.Sim, ax: pl.Axes):
        ''' Plot vertical lines for when changes in beta '''
        ylims = ax.get_ylim()
        for day in self.days:
            pl.plot([day]*2, ylims, '--', c=[0,0,0])
        return


#%% Testing interventions

class test_num(Intervention):
    """
    Test a fixed number of people per day.

    Example:
        interv = cv.test_num(daily_tests=[0.10*n_people]*npts)

    Returns:
        Intervention
    """

    def __init__(self, daily_tests, sympt_test=100.0, trace_test=1.0, sensitivity=1.0, test_delay=0):
        super().__init__()

        self.daily_tests = daily_tests #: Should be a list of length matching time
        self.sympt_test = sympt_test
        self.trace_test = trace_test
        self.sensitivity = sensitivity
        self.test_delay = test_delay

        return


    def apply(self, sim: cv.Sim):

        t = sim.t

        # Check that there are still tests
        if t < len(self.daily_tests):
            n_tests = self.daily_tests[t]  # Number of tests for this day
            sim.results['new_tests'][t] += n_tests
        else:
            return

        # If there are no tests today, abort early
        if not (n_tests and pl.isfinite(n_tests)):
            return

        test_probs = np.ones(sim.n)
        new_diagnoses = 0

        for i, person in enumerate(sim.people.values()):

            new_diagnoses += person.check_diagnosed(t)

            # Adjust testing probability based on what's happened to the person
            # NB, these need to be separate if statements, because a person can be both diagnosed and infectious/symptomatic
            if person.symptomatic:
                test_probs[i] *= self.sympt_test  # They're symptomatic
            if person.known_contact:
                test_probs[i] *= self.trace_test  # They've had contact with a known positive
            if person.diagnosed:
                test_probs[i] = 0.0

        test_inds = cv.choose_weighted(probs=test_probs, n=n_tests, normalize=True)
        sim.results['new_diagnoses'][t] += new_diagnoses

        for test_ind in test_inds:
            person = sim.get_person(test_ind)
            person.test(t, self.sensitivity, test_delay=self.test_delay)

        return


class contact_tracing(Intervention):
    '''
    Contact tracing of positives
    '''
    def __init__(self, trace_probs, trace_time, start_day):
        super().__init__()
        self.trace_probs = trace_probs
        self.trace_time = trace_time
        self.start_day = start_day
        return


    def apply(self, sim: cv.Sim):
        t = sim.t
        if t < self.start_day:
            return

        for i, person in enumerate(sim.people.values()):
            if not person.infectious:
                continue

            # Trace dynamic contact, e.g. the ones that change on every step
            # A sample of community contacts is appended to person.dyn_cont_ppl on each step
            person.trace_dynamic_contacts(self.trace_probs, self.trace_time)

            if person.date_diagnosed is not None and person.date_diagnosed == t-1:
                # This person was just diagnosed: time to trace their (static) contacts
                contactable_ppl = person.trace_static_contacts(self.trace_probs, self.trace_time)

                contactable_ppl.update(person.dyn_cont_ppl)

                # Loop over people who get contacted
                for contact_ind, contact_time in contactable_ppl.items():
                    target_person = sim.get_person(contact_ind)
                    if target_person.date_known_contact is None:
                        target_person.date_known_contact = t + contact_time
                    else:
                        target_person.date_known_contact = min(target_person.date_known_contact, t + contact_time)

        return


class test_prob(Intervention):
    """
    Test as many people as required based on test probability.

    Example:
        interv = cv.test_prop(symptomatic_prob=0.9, asymptomatic_prob=0.0, trace_prob=0.9)

    Returns:
        Intervention
    """
    def __init__(self, symptomatic_prob=0.9, asymptomatic_prob=0.01, test_sensitivity=1.0, loss_prob=0.0, test_delay=1, start_day=0):
        """

        Args:
            self:
            symptomatic_prob:
            asymptomatic_prob:
            test_sensitivity:
            loss_prob:
            test_delay:
            start_day:

        Returns:

        """
        super().__init__()
        self.symptomatic_prob = symptomatic_prob
        self.asymptomatic_prob = asymptomatic_prob
        self.test_sensitivity = test_sensitivity
        #self.scheduled_tests = set() # Track UIDs of people that are guaranteed to be tested at the next step
        self.loss_prob = loss_prob
        self.test_delay = test_delay

        self.start_day = start_day
        return


    def apply(self, sim: cv.Sim):
        ''' Perform testing '''

        t = sim.t
        if t < self.start_day:
            return

        new_diagnoses = 0
        for i, person in enumerate(sim.people.values()):
            new_diagnoses += person.check_diagnosed(t)

            if (person.symptomatic and cv.bt(self.symptomatic_prob)) or (not person.symptomatic and cv.bt(self.asymptomatic_prob)):
                sim.results['new_tests'][t] += 1
<<<<<<< HEAD
                person.test(t, self.test_sensitivity, self.loss_prob, self.test_delay)
        sim.results['new_diagnoses'][t] += new_diagnoses

=======
                person.test(t, self.test_sensitivity)
                if person.diagnosed:
                    sim.results['new_diagnoses'][t] += 1
                    if self.trace_prob:
                        for layer in sim.population.contact_layers.values():
                            if layer.traceable:
                                for idx in layer.get_contacts(person, sim):
                                    if cv.bt(self.trace_prob):
                                        new_scheduled_tests.add(idx)

        self.scheduled_tests = new_scheduled_tests
>>>>>>> 26b915f7
        return


class test_historical(Intervention):
    """
    Test a known number of positive cases

    This can be used to simulate historical data containing the number of tests performed and the
    number of cases identified as a result.

    This intervention will actually test all individuals. At the moment, testing someone who is negative
    has no effect, so they don't really need to be tested. However, it's possible that in the future
    a negative test may still have an impact (e.g. make it less likely for an individual to re-test even
    if they become symptomatic). Therefore to remain as accurate as possible, `Person.test()` is guaranteed
    to be called for every person tested.

    One minor limitation of this intervention is that symptomatic individuals that are tested and in reality
    returned a false negative result would not be tested at all - instead, a non-infectious individual would
    be tested. At the moment this would not affect model dynamics because a false negative is equivalent to
    not performing the test at all.

    """

    def __init__(self, n_tests, n_positive):
        """

        Args:
            n_tests: Number of tests per day. If this is a scalar or an array with length less than npts, it will be zero-padded
            n_positive: Number of positive tests (confirmed cases) per day. If this is a scalar or an array with length less than npts, it will be zero-padded
        """
        super().__init__()
        self.n_tests    = sc.promotetoarray(n_tests)
        self.n_positive = sc.promotetoarray(n_positive)
        return


    def apply(self, sim: cv.Sim):
        ''' Perform testing '''

        t = sim.t

        if self.n_tests[t]:

            # Compute weights for people who would test positive or negative
            positive_tests = np.zeros((sim.n,))
            for i, person in enumerate(sim.people.values()):
                if person.infectious:
                    positive_tests[i] = 1
            negative_tests = 1-positive_tests

            # Select the people to test in each category
            positive_inds = cv.choose_weighted(probs=positive_tests, n=min(sum(positive_tests), self.n_positive[t]), normalize=True)
            negative_inds = cv.choose_weighted(probs=negative_tests, n=min(sum(negative_tests), self.n_tests[t]-len(positive_inds)), normalize=True)

            # Todo - assess performance and optimize e.g. to reduce dict indexing
            for ind in positive_inds:
                person = sim.get_person(ind)
                person.test(t, test_sensitivity=1.0) # Sensitivity is 1 because the person is guaranteed to test positive
                sim.results['new_diagnoses'][t] += 1

            for ind in negative_inds:
                person = sim.get_person(ind)
                person.test(t, test_sensitivity=1.0)

            sim.results['new_tests'][t] += self.n_tests[t]

        return<|MERGE_RESOLUTION|>--- conflicted
+++ resolved
@@ -159,14 +159,14 @@
     Args:
         days (int or array): the day or array of days to apply the interventions
         changes (float or array): the changes in beta (1 = no change, 0 = no transmission)
-        contact_layer: Optionally change beta only for a specific contact layer
+
     Examples:
-        interv = cv.change_beta(contact_layer, 25, 0.3) # On day 25, reduce beta by 70% to 0.3
-        interv = cv.change_beta(contact_layer, [14, 28], [0.7, 1]) # On day 14, reduce beta by 30%, and on day 28, return to 1
-
-    '''
-
-    def __init__(self, days, changes, contact_layer=None):
+        interv = cv.change_beta(25, 0.3) # On day 25, reduce beta by 70% to 0.3
+        interv = cv.change_beta([14, 28], [0.7, 1]) # On day 14, reduce beta by 30%, and on day 28, return to 1
+
+    '''
+
+    def __init__(self, days, changes):
         super().__init__()
         self.days = sc.promotetoarray(days)
         self.changes = sc.promotetoarray(changes)
@@ -174,7 +174,6 @@
             errormsg = f'Number of days supplied ({len(self.days)}) does not match number of changes in beta ({len(self.changes)})'
             raise ValueError(errormsg)
         self.orig_beta = None
-        self.contact_layer = contact_layer # Reference to contact layer in which to apply change
         return
 
 
@@ -182,10 +181,7 @@
 
         # If this is the first time it's being run, store beta
         if self.orig_beta is None:
-            if self.contact_layer is not None:
-                self.orig_beta = self.contact_layer.beta
-            else:
-                self.orig_beta = sim['beta']
+            self.orig_beta = sim['beta']
 
         # If this day is found in the list, apply the intervention
         inds = sc.findinds(self.days, sim.t)
@@ -193,11 +189,7 @@
             new_beta = self.orig_beta
             for ind in inds:
                 new_beta = new_beta * self.changes[ind]
-
-            if self.contact_layer is not None:
-                self.contact_layer.beta = new_beta
-            else:
-                sim['beta'] = new_beta
+            sim['beta'] = new_beta
 
         return
 
@@ -368,23 +360,9 @@
 
             if (person.symptomatic and cv.bt(self.symptomatic_prob)) or (not person.symptomatic and cv.bt(self.asymptomatic_prob)):
                 sim.results['new_tests'][t] += 1
-<<<<<<< HEAD
                 person.test(t, self.test_sensitivity, self.loss_prob, self.test_delay)
         sim.results['new_diagnoses'][t] += new_diagnoses
 
-=======
-                person.test(t, self.test_sensitivity)
-                if person.diagnosed:
-                    sim.results['new_diagnoses'][t] += 1
-                    if self.trace_prob:
-                        for layer in sim.population.contact_layers.values():
-                            if layer.traceable:
-                                for idx in layer.get_contacts(person, sim):
-                                    if cv.bt(self.trace_prob):
-                                        new_scheduled_tests.add(idx)
-
-        self.scheduled_tests = new_scheduled_tests
->>>>>>> 26b915f7
         return
 
 
