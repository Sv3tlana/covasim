import covasim as cv
import pylab as pl
import numpy as np
import sciris as sc

__all__ = ['Intervention', 'dynamic_pars', 'sequence', 'change_beta', 'test_num', 'test_prob', 'test_historical', 'contact_tracing']


#%% Generic intervention classes

class Intervention:
    """
    Abstract class for interventions

    """
    def __init__(self):
        self.results = {}  #: All interventions are guaranteed to have results, so `Sim` can safely iterate over this dict


    def apply(self, sim):
        """
        Apply intervention

        Function signature matches existing intervention definition
        This method gets called at each timestep and must be implemented
        by derived classes

        Args:
            self:
            sim: The Sim instance

        Returns:
            None
        """
        raise NotImplementedError


    def plot(self, sim, ax):
        """
        Call function during plotting

        This can be used to do things like add vertical lines on days when interventions take place

        Args:
            sim: the Sim instance
            ax: the axis instance

        Returns:
            None
        """
        return


    def to_json(self):
        """
        Return JSON-compatible representation

        Custom classes can't be directly represented in JSON. This method is a
        one-way export to produce a JSON-compatible representation of the
        intervention. In the first instance, the object dict will be returned.
        However, if an intervention itself contains non-standard variables as
        attributes, then its `to_json` method will need to handle those

        Returns: JSON-serializable representation (typically a dict, but could be anything else)

        """
        d = sc.dcp(self.__dict__)
        d['InterventionType'] = self.__class__.__name__
        return d


class dynamic_pars(Intervention):
    '''
    A generic intervention that modifies a set of parameters at specified points
    in time.

    The intervention takes a single argument, pars, which is a dictionary of which
    parameters to change, with following structure: keys are the parameters to change,
    then subkeys 'days' and 'vals' are either a scalar or list of when the change(s)
    should take effect and what the new value should be, respectively.

    Args:
        pars (dict): described above

    Examples:
        interv = cv.dynamic_pars({'diag_factor':{'days':30, 'vals':0.5}, 'cont_factor':{'days':30, 'vals':0.5}}) # Starting day 30, make diagnosed people and people with contacts half as likely to transmit
        interv = cv.dynamic_pars({'beta':{'days':[14, 28], 'vals':[0.005, 0.015]}}) # On day 14, change beta to 0.005, and on day 28 change it back to 0.015
    '''

    def __init__(self, pars):
        super().__init__()
        subkeys = ['days', 'vals']
        for parkey in pars.keys():
            for subkey in subkeys:
                if subkey not in pars[parkey].keys():
                    errormsg = f'Parameter {parkey} is missing subkey {subkey}'
                    raise KeyError(errormsg)
                if not sc.isiterable(pars[parkey][subkey]):
                    pars[parkey][subkey] = sc.promotetoarray(pars[parkey][subkey])
            len_days = len(pars[parkey]['days'])
            len_vals = len(pars[parkey]['vals'])
            if len_days != len_vals:
                raise ValueError(f'Length of days ({len_days}) does not match length of values ({len_vals}) for parameter {parkey}')
        self.pars = pars
        return


    def apply(self, sim):
        ''' Loop over the parameters, and then loop over the days, applying them if any are found '''
        t = sim.t
        for parkey,parval in self.pars.items():
            inds = sc.findinds(parval['days'], t) # Look for matches
            if len(inds):
                if len(inds)>1:
                    raise ValueError(f'Duplicate days are not allowed for Dynamic interventions (day={t}, indices={inds})')
                else:
                    val = parval['vals'][inds[0]]
                    if isinstance(val, dict):
                        sim[parkey].update(val) # Set the parameter if a nested dict
                    else:
                        sim[parkey] = val # Set the parameter if not a dict
        return


class sequence(Intervention):
    """
    This is an example of a meta-intervention which switches between a sequence of interventions.

    Args:
        days (list): the days on which to apply each intervention
        interventions (list): the interventions to apply on those days

    Example:
        interv = cv.sequence(days=[10, 51], interventions=[
                    cv.test_historical(npts, n_tests=[100] * npts, n_positive=[1] * npts),
                    cv.test_prob(npts, symptomatic_prob=0.2, asymptomatic_prob=0.002, trace_prob=0.9),
                ])
    """

    def __init__(self, days, interventions):
        super().__init__()
        assert len(days) == len(interventions)
        self.days = days
        self.interventions = interventions
        self._cum_days = np.cumsum(days)
        return


    def apply(self, sim: cv.Sim):
        idx = np.argmax(self._cum_days > sim.t)  # Index of the intervention to apply on this day
        self.interventions[idx].apply(sim)
        return


class change_beta(Intervention):
    '''
    The most basic intervention -- change beta by a certain amount.

    Args:
        days (int or array): the day or array of days to apply the interventions
        changes (float or array): the changes in beta (1 = no change, 0 = no transmission)
<<<<<<< HEAD
        layer_name: Optionally change beta only for a specific contact layer (referenced by name)
    Examples:
        interv = cv.change_beta(layer_name, 25, 0.3) # On day 25, reduce beta by 70% to 0.3
        interv = cv.change_beta(layer_name, [14, 28], [0.7, 1]) # On day 14, reduce beta by 30%, and on day 28, return to 1

    '''

    def __init__(self, days, changes, layer_name=None):
=======
        layers (str or array): the layers in which to change beta

    Examples:
        interv = cv.change_beta(25, 0.3) # On day 25, reduce overall beta by 70% to 0.3
        interv = cv.change_beta([14, 28], [0.7, 1], layers='s') # On day 14, reduce beta by 30%, and on day 28, return to 1 for schools

    '''

    def __init__(self, days, changes, layers=None):
>>>>>>> 425afd15
        super().__init__()
        self.days = sc.promotetoarray(days)
        self.changes = sc.promotetoarray(changes)
        self.layers = sc.promotetolist(layers, keepnone=True)
        if len(self.days) != len(self.changes):
            errormsg = f'Number of days supplied ({len(self.days)}) does not match number of changes in beta ({len(self.changes)})'
            raise ValueError(errormsg)
<<<<<<< HEAD
        self.layer_name = layer_name  # Reference to contact layer in which to apply change
        self._orig_beta = None  #: Internal record of the original beta value

=======
        self.orig_betas = None
>>>>>>> 425afd15
        return


    def apply(self, sim):

        # If this is the first time it's being run, store beta
<<<<<<< HEAD
        if self._orig_beta is None:
            if self.layer_name is not None:
                self._orig_beta = sim.population.contact_layers[self.layer_name].beta
            else:
                self._orig_beta = sim['beta']
=======
        if self.orig_betas is None:
            self.orig_betas = {}
            for layer in self.layers:
                if layer is None:
                    self.orig_betas['overall'] = sim['beta']
                else:
                    self.orig_betas[layer] = sim['beta_layers'][layer]
>>>>>>> 425afd15

        # If this day is found in the list, apply the intervention
        inds = sc.findinds(self.days, sim.t)
        if len(inds):
<<<<<<< HEAD
            new_beta = self._orig_beta
            for ind in inds:
                new_beta = new_beta * self.changes[ind]

            if self.layer_name is not None:
                sim.population.contact_layers[self.layer_name].beta = new_beta
            else:
                sim['beta'] = new_beta

=======
            for layer,new_beta in self.orig_betas.items():
                for ind in inds:
                    new_beta = new_beta * self.changes[ind]
                if layer == 'overall':
                    sim['beta'] = new_beta
                else:
                    sim['beta_layers'][layer] = new_beta
>>>>>>> 425afd15
        return


    def plot(self, sim, ax):
        ''' Plot vertical lines for when changes in beta '''
        ylims = ax.get_ylim()
        for day in self.days:
            pl.plot([day]*2, ylims, '--', c=[0,0,0])
        return


#%% Testing interventions

class test_num(Intervention):
    """
    Test a fixed number of people per day.

    Example:
        interv = cv.test_num(daily_tests=[0.10*n_people]*npts)

    Returns:
        Intervention
    """

    def __init__(self, daily_tests, sympt_test=100.0, trace_test=1.0, sensitivity=1.0, test_delay=0):
        super().__init__()

        self.daily_tests = daily_tests #: Should be a list of length matching time
        self.sympt_test = sympt_test
        self.trace_test = trace_test
        self.sensitivity = sensitivity
        self.test_delay = test_delay

        return


    def apply(self, sim):

        t = sim.t

        # Check that there are still tests
        if t < len(self.daily_tests):
            n_tests = self.daily_tests[t]  # Number of tests for this day
            sim.results['new_tests'][t] += n_tests
        else:
            return

        # If there are no tests today, abort early
        if not (n_tests and pl.isfinite(n_tests)):
            return

        test_probs = np.ones(sim.n)
        new_diagnoses = 0

        for i,person in enumerate(sim.people):

            new_diagnoses += person.check_diagnosed(t)

            # Adjust testing probability based on what's happened to the person
            # NB, these need to be separate if statements, because a person can be both diagnosed and infectious/symptomatic
            if person.symptomatic:
                test_probs[i] *= self.sympt_test  # They're symptomatic
            if person.known_contact:
                test_probs[i] *= self.trace_test  # They've had contact with a known positive
            if person.diagnosed:
                test_probs[i] = 0.0

        test_inds = cv.choose_weighted(probs=test_probs, n=n_tests, normalize=True)
        sim.results['new_diagnoses'][t] += new_diagnoses

        for test_ind in test_inds:
            person = sim.people[test_ind]
            person.test(t, self.sensitivity, test_delay=self.test_delay)

        return


class contact_tracing(Intervention):
    '''
    Contact tracing of positives
    '''
    def __init__(self, trace_probs, trace_time, start_day=0):
        super().__init__()
        self.trace_probs = trace_probs
        self.trace_time = trace_time
        self.start_day = start_day
        return


    def apply(self, sim):
        t = sim.t
        if t < self.start_day:
            return

        for person in sim.people:
            if not person.infectious:
                continue

            # Trace dynamic contact, e.g. the ones that change on every step
            # A sample of community contacts is appended to person.dyn_cont_ppl on each step
            person.trace_dynamic_contacts(self.trace_probs, self.trace_time)

            if person.date_diagnosed is not None and person.date_diagnosed == t-1:
                # This person was just diagnosed: time to trace their (static) contacts
                contactable_ppl = person.trace_static_contacts(self.trace_probs, self.trace_time)

                contactable_ppl.update(person.dyn_cont_ppl)

                # Loop over people who get contacted
                for contact_ind, contact_time in contactable_ppl.items():
                    target_person = sim.people[contact_ind]
                    if target_person.date_known_contact is None:
                        target_person.date_known_contact = t + contact_time
                    else:
                        target_person.date_known_contact = min(target_person.date_known_contact, t + contact_time)

        return


class test_prob(Intervention):
    """
    Test as many people as required based on test probability.

    Args:
        symptomatic_prob (float): Probability of testing a symptomatic person
        asymptomatic_prob (float): Probability of testing an asymptomatic person
        test_sensitivity (float): Probability of a true positive
        loss_prob (float): Probability of loss to follow-up
        test_delay (int): How long testing takes
        start_day (int): When to start the intervention


    Example:
        interv = cv.test_prop(symptomatic_prob=0.9, asymptomatic_prob=0.0, trace_prob=0.9)

    Returns:
        Intervention
    """
    def __init__(self, symptomatic_prob=0.9, asymptomatic_prob=0.01, test_sensitivity=1.0, loss_prob=0.0, test_delay=1, start_day=0):
        super().__init__()
        self.symptomatic_prob = symptomatic_prob
        self.asymptomatic_prob = asymptomatic_prob
        self.test_sensitivity = test_sensitivity
        #self.scheduled_tests = set() # Track UIDs of people that are guaranteed to be tested at the next step
        self.loss_prob = loss_prob
        self.test_delay = test_delay

        self.start_day = start_day
        return


    def apply(self, sim):
        ''' Perform testing '''

        t = sim.t
        if t < self.start_day:
            return

        new_diagnoses = 0
        for person in sim.people:
            new_diagnoses += person.check_diagnosed(t)

            if (person.symptomatic and cv.bt(self.symptomatic_prob)) or (not person.symptomatic and cv.bt(self.asymptomatic_prob)):
                sim.results['new_tests'][t] += 1
                person.test(t, self.test_sensitivity, self.loss_prob, self.test_delay)
        sim.results['new_diagnoses'][t] += new_diagnoses

        return


class test_historical(Intervention):
    """
    Test a known number of positive cases

    This can be used to simulate historical data containing the number of tests performed and the
    number of cases identified as a result.

    This intervention will actually test all individuals. At the moment, testing someone who is negative
    has no effect, so they don't really need to be tested. However, it's possible that in the future
    a negative test may still have an impact (e.g. make it less likely for an individual to re-test even
    if they become symptomatic). Therefore to remain as accurate as possible, `Person.test()` is guaranteed
    to be called for every person tested.

    One minor limitation of this intervention is that symptomatic individuals that are tested and in reality
    returned a false negative result would not be tested at all - instead, a non-infectious individual would
    be tested. At the moment this would not affect model dynamics because a false negative is equivalent to
    not performing the test at all.

    """

    def __init__(self, n_tests, n_positive):
        """

        Args:
            n_tests: Number of tests per day. If this is a scalar or an array with length less than npts, it will be zero-padded
            n_positive: Number of positive tests (confirmed cases) per day. If this is a scalar or an array with length less than npts, it will be zero-padded
        """
        super().__init__()
        self.n_tests    = sc.promotetoarray(n_tests)
        self.n_positive = sc.promotetoarray(n_positive)
        return


    def apply(self, sim):
        ''' Perform testing '''

        t = sim.t

        if self.n_tests[t]:

            # Compute weights for people who would test positive or negative
            positive_tests = np.zeros((sim.n,))
            for i,person in enumerate(sim.people):
                if person.infectious:
                    positive_tests[i] = 1
            negative_tests = 1-positive_tests

            # Select the people to test in each category
            positive_inds = cv.choose_weighted(probs=positive_tests, n=min(sum(positive_tests), self.n_positive[t]), normalize=True)
            negative_inds = cv.choose_weighted(probs=negative_tests, n=min(sum(negative_tests), self.n_tests[t]-len(positive_inds)), normalize=True)

            # Todo - assess performance and optimize e.g. to reduce dict indexing
            for ind in positive_inds:
                person = sim.people[ind]
                person.test(t, test_sensitivity=1.0) # Sensitivity is 1 because the person is guaranteed to test positive
                sim.results['new_diagnoses'][t] += 1

            for ind in negative_inds:
                person = sim.people[ind]
                person.test(t, test_sensitivity=1.0)

            sim.results['new_tests'][t] += self.n_tests[t]

        return<|MERGE_RESOLUTION|>--- conflicted
+++ resolved
@@ -159,16 +159,6 @@
     Args:
         days (int or array): the day or array of days to apply the interventions
         changes (float or array): the changes in beta (1 = no change, 0 = no transmission)
-<<<<<<< HEAD
-        layer_name: Optionally change beta only for a specific contact layer (referenced by name)
-    Examples:
-        interv = cv.change_beta(layer_name, 25, 0.3) # On day 25, reduce beta by 70% to 0.3
-        interv = cv.change_beta(layer_name, [14, 28], [0.7, 1]) # On day 14, reduce beta by 30%, and on day 28, return to 1
-
-    '''
-
-    def __init__(self, days, changes, layer_name=None):
-=======
         layers (str or array): the layers in which to change beta
 
     Examples:
@@ -178,7 +168,6 @@
     '''
 
     def __init__(self, days, changes, layers=None):
->>>>>>> 425afd15
         super().__init__()
         self.days = sc.promotetoarray(days)
         self.changes = sc.promotetoarray(changes)
@@ -186,26 +175,13 @@
         if len(self.days) != len(self.changes):
             errormsg = f'Number of days supplied ({len(self.days)}) does not match number of changes in beta ({len(self.changes)})'
             raise ValueError(errormsg)
-<<<<<<< HEAD
-        self.layer_name = layer_name  # Reference to contact layer in which to apply change
-        self._orig_beta = None  #: Internal record of the original beta value
-
-=======
         self.orig_betas = None
->>>>>>> 425afd15
         return
 
 
     def apply(self, sim):
 
         # If this is the first time it's being run, store beta
-<<<<<<< HEAD
-        if self._orig_beta is None:
-            if self.layer_name is not None:
-                self._orig_beta = sim.population.contact_layers[self.layer_name].beta
-            else:
-                self._orig_beta = sim['beta']
-=======
         if self.orig_betas is None:
             self.orig_betas = {}
             for layer in self.layers:
@@ -213,22 +189,10 @@
                     self.orig_betas['overall'] = sim['beta']
                 else:
                     self.orig_betas[layer] = sim['beta_layers'][layer]
->>>>>>> 425afd15
 
         # If this day is found in the list, apply the intervention
         inds = sc.findinds(self.days, sim.t)
         if len(inds):
-<<<<<<< HEAD
-            new_beta = self._orig_beta
-            for ind in inds:
-                new_beta = new_beta * self.changes[ind]
-
-            if self.layer_name is not None:
-                sim.population.contact_layers[self.layer_name].beta = new_beta
-            else:
-                sim['beta'] = new_beta
-
-=======
             for layer,new_beta in self.orig_betas.items():
                 for ind in inds:
                     new_beta = new_beta * self.changes[ind]
@@ -236,7 +200,6 @@
                     sim['beta'] = new_beta
                 else:
                     sim['beta_layers'][layer] = new_beta
->>>>>>> 425afd15
         return
 
 
