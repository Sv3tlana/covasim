'''
Defines the Person class and functions associated with making people.
'''

#%% Imports
import numpy as np # Needed for a few things not provided by pl
import sciris as sc
from . import utils as cvu
from . import parameters as cvpars
from . import requirements as cvreqs


# Specify all externally visible functions this file defines
__all__ = ['Person', 'make_people', 'make_randpop', 'set_prognoses']


class Person(sc.prettyobj):
    '''
    Class for a single person.
    '''
    def __init__(self, pars, uid, age, sex, contacts, symp_prob, severe_prob, crit_prob, death_prob):
        self.uid         = str(uid) # This person's unique identifier
        self.age         = float(age) # Age of the person (in years)
        self.sex         = int(sex) # Female (0) or male (1)
        self.contacts    = contacts # The contacts this person has
        self.symp_prob   = symp_prob # Probability of developing symptoms
        self.severe_prob = severe_prob # Conditional probability of symptoms becoming severe, if symptomatic
        self.crit_prob   = crit_prob # Conditional probability of symptoms becoming critical, if severe
        self.death_prob  = death_prob # Conditional probability of dying, given severe symptoms
        self.OR_no_treat = pars['OR_no_treat']  # Increase in the probability of dying if treatment not available
        self.durpars     = pars['dur']  # Store duration parameters
        self.dyn_cont_ppl = {} # People who are contactable within the community.  Changes every step so has to be here.
<<<<<<< HEAD
        self.date_quarantined = {} # For tracking purposes only
=======
>>>>>>> 32e47d06

        # Define states
        for state in pars['possible_states']:
            if state != 'susceptible':
                setattr(self, state, False)             # Track states - set them all to False initially
                setattr(self, 'date_'+state, None)      # Track dates - set them all to None initially
        self.susceptible  = True

        # Keep track of durations
        self.dur_exp2inf  = None # Duration from exposure to infectiousness
        self.dur_inf2sym  = None # Duration from infectiousness to symptoms
        self.dur_sym2sev  = None # Duration from symptoms to severe symptoms
        self.dur_sev2crit = None # Duration from symptoms to severe symptoms
        self.dur_disease  = None # Total duration of disease, from date of exposure to date of recovery or death

        self.end_quarantine = None # Time as which to release from quarantine

        self.infected = [] #: Record the UIDs of all people this person infected
        self.infected_by = None #: Store the UID of the person who caused the infection. If None but person is infected, then it was an externally seeded infection
        return


    # Methods to make events occur (infection and diagnosis)
    def infect(self, t, bed_constraint=None, source=None):
        """
        Infect this person and determine their eventual outcomes.
            * Every infected person can infect other people, regardless of whether they develop symptoms
            * Infected people that develop symptoms are disaggregated into mild vs. severe (=requires hospitalization) vs. critical (=requires ICU)
            * Every asymptomatic, mildly symptomatic, and severely symptomatic person recovers
            * Critical cases either recover or die

        Args:
            t: (int) timestep
            bed_constraint: (bool) whether or not there is a bed available for this person
            source: (Person instance), if None, then it was a seed infection

        Returns:
            1 (for incrementing counters)
        """
        self.susceptible    = False
        self.exposed        = True
        self.date_exposed   = t

        # Deal with bed constraint if applicable
        if bed_constraint is None: bed_constraint = False

        # Calculate how long before this person can infect other people
        self.dur_exp2inf     = cvu.sample(**self.durpars['exp2inf'])
        self.date_infectious = t + self.dur_exp2inf

        # Use prognosis probabilities to determine what happens to them
        symp_bool = cvu.bt(self.symp_prob) # Determine if they develop symptoms

        # CASE 1: Asymptomatic: may infect others, but have no symptoms and do not die
        if not symp_bool:  # No symptoms
            dur_asym2rec = cvu.sample(**self.durpars['asym2rec'])
            self.date_recovered = self.date_infectious + dur_asym2rec  # Date they recover
            self.dur_disease = self.dur_exp2inf + dur_asym2rec  # Store how long this person had COVID-19

        # CASE 2: Symptomatic: can either be mild, severe, or critical
        else:
            self.dur_inf2sym = cvu.sample(**self.durpars['inf2sym']) # Store how long this person took to develop symptoms
            self.date_symptomatic = self.date_infectious + self.dur_inf2sym # Date they become symptomatic
            sev_bool = cvu.bt(self.severe_prob) # See if they're a severe or mild case

            # CASE 2a: Mild symptoms, no hospitalization required and no probaility of death
            if not sev_bool: # Easiest outcome is that they're a mild case - set recovery date
                dur_mild2rec = cvu.sample(**self.durpars['mild2rec'])
                self.date_recovered = self.date_symptomatic + dur_mild2rec  # Date they recover
                self.dur_disease = self.dur_exp2inf + self.dur_inf2sym + dur_mild2rec  # Store how long this person had COVID-19

            # CASE 2b: Severe cases: hospitalization required, may become critical
            else:
                self.dur_sym2sev = cvu.sample(**self.durpars['sym2sev']) # Store how long this person took to develop severe symptoms
                self.date_severe = self.date_symptomatic + self.dur_sym2sev  # Date symptoms become severe
                crit_bool = cvu.bt(self.crit_prob)  # See if they're a critical case

                if not crit_bool:  # Not critical - they will recover
                    dur_sev2rec = cvu.sample(**self.durpars['sev2rec'])
                    self.date_recovered = self.date_severe + dur_sev2rec  # Date they recover
                    self.dur_disease = self.dur_exp2inf + self.dur_inf2sym + self.dur_sym2sev + dur_sev2rec  # Store how long this person had COVID-19

                # CASE 2c: Critical cases: ICU required, may die
                else:
                    self.dur_sev2crit = cvu.sample(**self.durpars['sev2crit'])
                    self.date_critical = self.date_severe + self.dur_sev2crit  # Date they become critical
                    this_death_prob = self.death_prob * (self.OR_no_treat if bed_constraint else 1.) # Probability they'll die
                    death_bool = cvu.bt(this_death_prob)  # Death outcome

                    if death_bool:
                        dur_crit2die = cvu.sample(**self.durpars['crit2die'])
                        self.date_dead = self.date_critical + dur_crit2die # Date of death
                        self.dur_disease = self.dur_exp2inf + self.dur_inf2sym + self.dur_sym2sev + self.dur_sev2crit + dur_crit2die   # Store how long this person had COVID-19
                    else:
                        dur_crit2rec = cvu.sample(**self.durpars['crit2rec'])
                        self.date_recovered = self.date_critical + dur_crit2rec # Date they recover
                        self.dur_disease = self.dur_exp2inf + self.dur_inf2sym + self.dur_sym2sev + self.dur_sev2crit + dur_crit2rec  # Store how long this person had COVID-19

        if source:
            self.infected_by = source.uid
            source.infected.append(self.uid)

        return 1 # For incrementing counters

    def trace_dynamic_contacts(self, trace_probs, trace_time):
        '''
        A method to trace a person's dynamic contacts, e.g. community
        '''
        ckey = 'c' # Only community
        this_trace_prob = trace_probs[ckey]
        new_contact_keys = cvu.bf(this_trace_prob, self.contacts[ckey])
        self.dyn_cont_ppl.update({nck: trace_time[ckey] for nck in new_contact_keys})


    def trace_static_contacts(self, trace_probs, trace_time):
        '''
        A method to trace a person's static contacts, e.g. home, school, work
        '''
        contactable_ppl = {}  # Store people that are contactable and how long it takes to contact them
        for ckey in self.contacts.keys():
            if ckey != 'c': # Don't trace community contacts - it's too hard, because they change every timestep
                this_trace_prob = trace_probs[ckey]
                new_contact_keys = cvu.bf(this_trace_prob, self.contacts[ckey])
                contactable_ppl.update({nck: trace_time[ckey] for nck in new_contact_keys})

        return contactable_ppl


    def test(self, t, test_sensitivity, loss_prob=0, test_delay=0):
        '''
        Method to test a person
        :param t:
        :param test_sensitivity:
        :param loss_prob: probability of loss to follow-up
        :param test_delay: number of days before test results are ready
        :return:
        '''
        self.tested = True

        if self.date_tested is None: # First time tested
            self.date_tested = [t]
        else:
            self.date_tested.append(t) # They're been tested before; append new test date. TODO: adjust testing probs based on whether a person's a repeat tester?

        if self.infectious and cvu.bt(test_sensitivity):  # Person was tested and is true-positive
<<<<<<< HEAD
            if not cvu.bt(loss_prob): # They're not lost to follow-up
=======
            needs_diagnosis = not self.date_diagnosed or self.date_diagnosed and self.date_diagnosed > t+test_delay
            if needs_diagnosis and not cvu.bt(loss_prob): # They're not lost to follow-up
>>>>>>> 32e47d06
                self.date_diagnosed = t + test_delay
            return 1
        else:
            return 0

<<<<<<< HEAD

    def quarantine(self, t, quarantine_period):
        '''
        Quarantine a person starting on day t
        If a person is already quarantined, this will extend their quarantine
        '''
        self.quarantined = True
        self.date_quarantined.append( (t, quarantine_period) ) # For tracking purposes only

        new_end_quarantine = t + quarantine_period
        if self.end_quarantine is None or self.end_quarantine is not None and new_end_quarantine > self.end_quarantine:
            self.end_quarantine = new_end_quarantine

        sc.printv(f'Person {self.uid} has been quarantined until {self.end_quarantine}', 2, verbose)

        return

=======
>>>>>>> 32e47d06

    # Methods to check a person's status
    def check_symptomatic(self, t):
        ''' Check for new progressions to symptomatic '''
        if not self.symptomatic and self.date_symptomatic and t >= self.date_symptomatic: # Person is changing to this state
            self.symptomatic = True
            return 1
        else:
            return 0


    def check_severe(self, t):
        ''' Check for new progressions to severe '''
        if not self.severe and self.date_severe and t >= self.date_severe: # Person is changing to this state
            self.severe = True
            return 1
        else:
            return 0


    def check_critical(self, t):
        ''' Check for new progressions to critical '''
        if not self.critical and self.date_critical and t >= self.date_critical: # Person is changing to this state
            self.critical = True
            return 1
        else:
            return 0


    def check_recovery(self, t):
        ''' Check if an infected person has recovered '''
        if not self.recovered and self.date_recovered and t >= self.date_recovered: # It's the day they recover
            self.exposed     = False
            self.infectious  = False
            self.symptomatic = False
            self.severe      = False
            self.critical    = False
            self.recovered   = True
            return 1
        else:
            return 0


    def check_death(self, t):
        ''' Check whether or not this person died on this timestep  '''
        if not self.dead and self.date_dead and t >= self.date_dead:
            self.exposed     = False
            self.infectious  = False
            self.symptomatic = False
            self.severe      = False
            self.critical    = False
            self.recovered   = False
            self.dead        = True
            return 1
        else:
            return 0

    def check_diagnosed(self, t):
        ''' Check for new diagnoses '''
        if not self.diagnosed and self.date_diagnosed and t >= self.date_diagnosed: # Person is changing to this state
            self.diagnosed = True
            return 1
        else:
            return 0


<<<<<<< HEAD
    def check_known_contact(self, t, quarantine_period = None):
        ''' Check for whether someone has been contacted by a positive'''
        if not self.known_contact and self.date_known_contact is not None and t >= self.date_known_contact:
            self.known_contact = True
            if quarantine_period is not None:
                self.quarantine(t, quarantine_period)
        return


    def check_quarantined(self, t):
        ''' Check for whether someone is isolating/quarantined'''
        if self.quarantined and self.end_quarantine is not None and t >= self.end_quarantine:
            self.quarantined = False # Release from quarantine
            self.end_quarantine = None # Clear end quarantine time
            sc.printv(f'Released {self.uid} from quarantine', 2, verbose)
        return


=======
>>>>>>> 32e47d06

def make_people(sim, verbose=None, id_len=None, die=True, reset=False):
    '''
    Make the actual people for the simulation.

    Args:
        sim (Sim): the simulation object
        verbose (bool): level of detail to print
        id_len (int): length of ID for each person (default: calculate required length based on the number of people)
        die (bool): whether or not to fail if synthetic populations are requested but not available
        reset (bool): whether to force population creation even if self.popdict exists

    Returns:
        None.
    '''

    # Set inputs
    n_people     = int(sim['n']) # Shorten
    usepopdata   = sim['usepopdata'] # Shorten
    use_rand_pop = (usepopdata == 'random') # Whether or not to use a random population (as opposed to synthpops)

    # Set defaults
    if verbose is None: verbose = sim['verbose']
    if id_len  is None: id_len  = int(np.log10(n_people)) + 2 # Dynamically generate based on the number of people required

    # Check which type of population to rpoduce
    if not use_rand_pop and not cvreqs.available['synthpops']:
        errormsg = f'You have requested "{usepopdata}" population, but synthpops is not available; please use "random"'
        if die:
            raise ValueError(errormsg)
        else:
            print(errormsg)
            usepopdata = 'random'

    # Actually create the population
    if sim.popdict and not reset:
        popdict = sim.popdict # Use stored one
    else:
        if use_rand_pop:
            popdict = make_randpop(sim)
        else:
            import synthpops as sp # Optional import
            population = sp.make_population(n=sim['n'])
            uids, ages, sexes, contacts = [], [], [], []
            for uid,person in population.items():
                uids.append(uid)
                ages.append(person['age'])
                sexes.append(person['sex'])

            # Replace contact UIDs with ints...
            uid_mapping = {uid:u for u,uid in enumerate(uids)}
            key_mapping = {'H':'h', 'S':'s', 'W':'w', 'R':'c'} # Remap keys from old names to new names
            for uid,person in population.items():
                uid_contacts = person['contacts']
                int_contacts = {}
                for key in uid_contacts.keys():
                    new_key = key_mapping[key]
                    int_contacts[new_key] = []
                    for uid in uid_contacts[key]:
                        int_contacts[new_key].append(uid_mapping[uid])
                    int_contacts[new_key] = np.array(int_contacts[new_key], dtype=int)
                contacts.append(int_contacts)

            popdict = {}
            popdict['uid']      = uids
            popdict['age']      = np.array(ages)
            popdict['sex']      = np.array(sexes)
            popdict['contacts'] = contacts

    # Set prognoses by modifying popdict in place
    set_prognoses(sim, popdict)

    # Actually create the people
    people = {} # Dictionary for storing the people -- use plain dict since faster than odict
    for p in range(n_people): # Loop over each person
        keys = ['uid', 'age', 'sex', 'contacts', 'symp_prob', 'severe_prob', 'crit_prob', 'death_prob']
        person_args = {}
        for key in keys:
            person_args[key] = popdict[key][p] # Convert from list to dict
        person = Person(pars=sim.pars, **person_args) # Create the person
        people[person_args['uid']] = person # Save them to the dictionary

    # Store UIDs and people
    sim.popdict = popdict
    sim.uids = popdict['uid'] # Duplication, but used in an innermost loop so make as efficient as possible
    sim.people = people
    sim.contact_keys = list(sim['contacts'].keys())

    average_age = sum(popdict['age']/n_people)
    sc.printv(f'Created {n_people} people, average age {average_age:0.2f} years', 1, verbose)

    return

def make_randpop(sim, id_len=6):
    ''' Make a random population, without contacts '''

    # Load age data based on 2018 Seattle demographics
    age_data = np.array([
        [ 0,  4, 0.0605],
        [ 5,  9, 0.0607],
        [10, 14, 0.0566],
        [15, 19, 0.0557],
        [20, 24, 0.0612],
        [25, 29, 0.0843],
        [30, 34, 0.0848],
        [35, 39, 0.0764],
        [40, 44, 0.0697],
        [45, 49, 0.0701],
        [50, 54, 0.0681],
        [55, 59, 0.0653],
        [60, 64, 0.0591],
        [65, 69, 0.0453],
        [70, 74, 0.0312],
        [75, 79, 0.02016], # Calculated based on 0.0504 total for >=75
        [80, 84, 0.01344],
        [85, 89, 0.01008],
        [90, 99, 0.00672],
        ])

    # Handle sex and UID
    n_people = int(sim['n']) # Number of people
    uids = sc.uuid(which='ascii', n=n_people, length=id_len)
    sexes = cvu.rbt(0.5, n_people)

    # Handle ages
    age_data_min  = age_data[:,0]
    age_data_max  = age_data[:,1] + 1 # Since actually e.g. 69.999
    age_data_range = age_data_max - age_data_min
    age_data_prob = age_data[:,2]
    age_data_prob /= age_data_prob.sum() # Ensure it sums to 1
    age_bins = cvu.mt(age_data_prob, n_people) # Choose age bins
    ages = age_data_min[age_bins] + age_data_range[age_bins]*np.random.random(n_people) # Uniformly distribute within this age bin

    # Make contacts
    contacts = []
    for p in range(n_people):
        contact_dict = {'c':0}
        for key in sim['contacts'].keys():
            if key != 'c': # Skip community contacts, these are chosen afresh daily
                n_contacts = cvu.pt(sim['contacts'][key]) # Draw the number of Poisson contacts for this person
                contact_dict[key] = cvu.choose(max_n=n_people, n=n_contacts) # Choose people at random
        contacts.append(contact_dict)

    # Store output; data duplicated as per-person and list-like formats for convenience
    popdict = {}
    popdict['uid']     = uids
    popdict['age']     = ages
    popdict['sex']    = sexes
    popdict['contacts'] = contacts

    return popdict



def set_prognoses(sim, popdict):
    '''
    Determine the prognosis of an infected person: probability of being aymptomatic, or if symptoms develop, probability
    of developing severe symptoms and dying, based on their age
    '''

    # Initialize input and output
    by_age = sim['prog_by_age']
    ages = sc.promotetoarray(popdict['age']) # Ensure it's an array
    n = len(ages)
    prognoses = sc.objdict()

    prog_pars = cvpars.get_default_prognoses(by_age=by_age)

    # If not by age, same value for everyone
    if not by_age:

        prognoses.symp_prob   = sim['rel_symp_prob']   * prog_pars.symp_prob   * np.ones(n)
        prognoses.severe_prob = sim['rel_severe_prob'] * prog_pars.severe_prob * np.ones(n)
        prognoses.crit_prob   = sim['rel_crit_prob']   * prog_pars.crit_prob   * np.ones(n)
        prognoses.death_prob  = sim['rel_death_prob']  * prog_pars.death_prob  * np.ones(n)

    # Otherwise, calculate probabilities of symptoms, severe symptoms, and death by age
    else:
        # Conditional probabilities of severe symptoms (given symptomatic) and death (given severe symptoms)
        severe_if_sym   = np.array([sev/sym  if sym>0  and sev/sym>0  else 0 for (sev,sym)  in zip(prog_pars.severe_probs, prog_pars.symp_probs)]) # Conditional probabilty of developing severe symptoms, given symptomatic
        crit_if_severe  = np.array([crit/sev if sev>0  and crit/sev>0 else 0 for (crit,sev) in zip(prog_pars.crit_probs,   prog_pars.severe_probs)]) # Conditional probabilty of developing critical symptoms, given severe
        death_if_crit   = np.array([dth/crit if crit>0 and dth/crit>0 else 0 for (dth,crit) in zip(prog_pars.death_probs,  prog_pars.crit_probs)])  # Conditional probabilty of dying, given critical

        symp_probs     = sim['rel_symp_prob']   * prog_pars.symp_probs  # Overall probability of developing symptoms
        severe_if_sym  = sim['rel_severe_prob'] * severe_if_sym         # Overall probability of developing severe symptoms (https://www.medrxiv.org/content/10.1101/2020.03.09.20033357v1.full.pdf)
        crit_if_severe = sim['rel_crit_prob']   * crit_if_severe        # Overall probability of developing critical symptoms (derived from https://www.cdc.gov/mmwr/volumes/69/wr/mm6912e2.htm)
        death_if_crit  = sim['rel_death_prob']  * death_if_crit         # Overall probability of dying (https://www.imperial.ac.uk/media/imperial-college/medicine/sph/ide/gida-fellowships/Imperial-College-COVID19-NPI-modelling-16-03-2020.pdf)

        # Calculate prognosis for each person
        symp_prob, severe_prob, crit_prob, death_prob  = [],[],[],[]
        age_cutoffs = prog_pars.age_cutoffs
        for age in ages:
            # Figure out which probability applies to a person of the specified age
            ind = next((ind for ind, val in enumerate([True if age < cutoff else False for cutoff in age_cutoffs]) if val), -1)
            this_symp_prob   = symp_probs[ind]     # Probability of developing symptoms
            this_severe_prob = severe_if_sym[ind]  # Probability of developing severe symptoms
            this_crit_prob   = crit_if_severe[ind] # Probability of developing critical symptoms
            this_death_prob  = death_if_crit[ind]  # Probability of dying after developing critical symptoms
            symp_prob.append(this_symp_prob)
            severe_prob.append(this_severe_prob)
            crit_prob.append(this_crit_prob)
            death_prob.append(this_death_prob)

        # Return output
        prognoses.symp_prob   = symp_prob
        prognoses.severe_prob = severe_prob
        prognoses.crit_prob   = crit_prob
        prognoses.death_prob  = death_prob

    popdict.update(prognoses) # Add keys to popdict

    return

<|MERGE_RESOLUTION|>--- conflicted
+++ resolved
@@ -30,10 +30,6 @@
         self.OR_no_treat = pars['OR_no_treat']  # Increase in the probability of dying if treatment not available
         self.durpars     = pars['dur']  # Store duration parameters
         self.dyn_cont_ppl = {} # People who are contactable within the community.  Changes every step so has to be here.
-<<<<<<< HEAD
-        self.date_quarantined = {} # For tracking purposes only
-=======
->>>>>>> 32e47d06
 
         # Define states
         for state in pars['possible_states']:
@@ -179,37 +175,29 @@
             self.date_tested.append(t) # They're been tested before; append new test date. TODO: adjust testing probs based on whether a person's a repeat tester?
 
         if self.infectious and cvu.bt(test_sensitivity):  # Person was tested and is true-positive
-<<<<<<< HEAD
-            if not cvu.bt(loss_prob): # They're not lost to follow-up
-=======
             needs_diagnosis = not self.date_diagnosed or self.date_diagnosed and self.date_diagnosed > t+test_delay
             if needs_diagnosis and not cvu.bt(loss_prob): # They're not lost to follow-up
->>>>>>> 32e47d06
                 self.date_diagnosed = t + test_delay
             return 1
         else:
             return 0
 
-<<<<<<< HEAD
-
-    def quarantine(self, t, quarantine_period):
+
+    def quarantine(self, t, quar_period):
         '''
         Quarantine a person starting on day t
         If a person is already quarantined, this will extend their quarantine
         '''
         self.quarantined = True
-        self.date_quarantined.append( (t, quarantine_period) ) # For tracking purposes only
-
-        new_end_quarantine = t + quarantine_period
+
+        new_end_quarantine = t + quar_period
         if self.end_quarantine is None or self.end_quarantine is not None and new_end_quarantine > self.end_quarantine:
             self.end_quarantine = new_end_quarantine
 
-        sc.printv(f'Person {self.uid} has been quarantined until {self.end_quarantine}', 2, verbose)
+        #sc.printv(f'Person {self.uid} has been quarantined until {self.end_quarantine}', 2, self.verbose)
 
         return
 
-=======
->>>>>>> 32e47d06
 
     # Methods to check a person's status
     def check_symptomatic(self, t):
@@ -276,27 +264,25 @@
             return 0
 
 
-<<<<<<< HEAD
-    def check_known_contact(self, t, quarantine_period = None):
+    def check_quar_begin(self, t, quar_period = None):
         ''' Check for whether someone has been contacted by a positive'''
-        if not self.known_contact and self.date_known_contact is not None and t >= self.date_known_contact:
-            self.known_contact = True
-            if quarantine_period is not None:
-                self.quarantine(t, quarantine_period)
-        return
-
-
-    def check_quarantined(self, t):
+        if self.date_known_contact is not None and t >= self.date_known_contact:
+            if quar_period is not None:
+                # Begin quarantine
+                self.quarantine(t, quar_period)
+                return 1
+        return 0
+
+
+    def check_quar_end(self, t):
         ''' Check for whether someone is isolating/quarantined'''
         if self.quarantined and self.end_quarantine is not None and t >= self.end_quarantine:
             self.quarantined = False # Release from quarantine
             self.end_quarantine = None # Clear end quarantine time
-            sc.printv(f'Released {self.uid} from quarantine', 2, verbose)
+            #sc.printv(f'Released {self.uid} from quarantine', 2, verbose)
         return
 
 
-=======
->>>>>>> 32e47d06
 
 def make_people(sim, verbose=None, id_len=None, die=True, reset=False):
     '''
