--- conflicted
+++ resolved
@@ -190,16 +190,7 @@
         return dates
 
 
-<<<<<<< HEAD
-    def get_person(self, ind):
-        ''' Return a person based on their index'''
-        return self.people[self.uids[int(ind)]]
-
-
-    def _make_resdict(self, for_json: bool = True) -> dict:
-=======
     def _make_resdict(self, for_json=True):
->>>>>>> a02ebba8
         """
         Convert results to dict
 
