--- conflicted
+++ resolved
@@ -491,21 +491,9 @@
 
 
     def finalize(self, verbose=None):
-<<<<<<< HEAD
-        self.results['cum_exposed'].values    = pl.cumsum(self.results['new_infections'].values) + self['n_seed'] # Include initially infected people
-        self.results['cum_tested'].values     = pl.cumsum(self.results['new_tests'].values)
-        self.results['cum_diagnosed'].values  = pl.cumsum(self.results['new_diagnoses'].values)
-        self.results['cum_deaths'].values     = pl.cumsum(self.results['new_deaths'].values)
-        self.results['cum_recoveries'].values = pl.cumsum(self.results['new_recoveries'].values)
-
-        # Add in the results from the interventions
-        for intervention in self['interventions']:
-            intervention.finalize(self)  # Execute any post-processing
-=======
         for key in self.result_flows:
             self.results[f'cum_{key}'].values = np.cumsum(self.results[f'new_{key}'].values)
         self.results['cum_infections'].values += self['n_infected'] # Include initially infected people
->>>>>>> 0b6cda26
 
         # Scale the results
         for reskey in self.reskeys:
