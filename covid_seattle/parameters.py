'''
Set the parameters for COVID-ABM.
'''

import pylab as pl


__all__ = ['make_pars', 'make_pars_orig', 'get_age_sex']


def make_pars():
    ''' Set parameters for the simulation '''
    pars = {}

    # Simulation parameters
    pars['scale']      = 25 # Factor by which to scale results ## 100

    pars['n']          = int(0.4 * 3e6 // pars['scale']) # Number ultimately susceptible to CoV
    pars['n_infected'] = 100 // pars['scale'] # Asked for 1000 in Seattle's population # 550
    pars['day_0']      = 53 #datetime(2020, 2, 10) # Start day of the epidemic 3/5
    pars['n_days']     = 45 # 75 #(datetime(2020, 4, 28)-pars['day_0']).days # How many days to simulate Apr/30 # 54
    pars['seed']       = 1 # Random seed, if None, don't reset
    pars['verbose']    = 1 # Whether or not to display information during the run -- options are 0 (silent), 1 (default), 2 (everything)
    pars['usepopdata'] = 0 # Whether or not to load actual population data

    # Epidemic parameters
<<<<<<< HEAD
    pars['r_contact']      = 2.9/(10*20) # Probability of infection per contact, estimated
    pars['contacts']       = 20 # Number of contacts per guest per day, estimated

    pars['incub'] = {
        'type': 'positiveNormal',
        'params': {
            'mu':          365*0.011,
            'sigma':       365*0.0027
        }
    }

    pars['dur'] = {
        'type': 'positiveNormal',
        'params': {
            'mu':          365*0.0219,
            'sigma':       365*0.0055
        }
    }

=======
    pars['r_contact']      = 2.0/(8*10) # Updated to match Mike's distributions
    pars['contacts']       = 10 # Number of contacts per person per day, estimated
    pars['incub']          = 4.0 # Using Mike's Snohomish number
    pars['incub_std']      = 1.0 # Standard deviation of the serial interval, estimated
    pars['dur']            = 8 # Using Mike's Snohomish number
    pars['dur_std']        = 2 # Variance in duration
>>>>>>> 5c1bef8b
    pars['sensitivity']    = 1.0 # Probability of a true positive, estimated
    pars['symptomatic']    = 5 # Increased probability of testing someone symptomatic, estimated
    pars['cfr']            = 0.02 # Case fatality rate
    pars['timetodie']      = 22 # Days until death
    pars['timetodie_std']  = 2 # STD
<<<<<<< HEAD

=======
>>>>>>> 5c1bef8b

    # Events
    pars['quarantine']       = -1  # Day on which quarantine took effect
    pars['unquarantine']     = -1  # Day on which unquarantine took effect
    pars['quarantine_eff']   = 1.00 # Change in transmissibility due to quarantine, estimated

    return pars

def make_pars_orig():
    pars = make_pars()
    pars['r_contact']      = 2.9/(10*20) # Probability of infection per contact, estimated

    pars['incub'] = {
        'type': 'normal',
        'params': {
            'mu':          5.0, # Incubation period, in days, estimated
            'sigma':       1.0  # Standard deviation of the serial interval, estimated
        }
    }

    pars['dur'] = {
        'type': 'normal',
        'params': {
            'mu':          10, # Duration of infectiousness, from https://www.nejm.org/doi/full/10.1056/NEJMc2001737
            'sigma':       3 # Variance in duration
        }
    }
    return pars


def get_age_sex(min_age=0, max_age=99, age_mean=40, age_std=15, use_data=True):
    '''
    Define age-sex distributions.
    '''
    if use_data:
        try:
            import synthpops as sp
        except ImportError as E:
            raise ImportError(f'Could not load synthpops; set sim["usepopdata"] = False or install ({str(E)})')
        age, sex = sp.get_seattle_age_sex()
    else:
        sex = pl.randint(2) # Define female (0) or male (1) -- evenly distributed
        age = pl.normal(age_mean, age_std) # Define age distribution for the crew and guests
        age = pl.median([min_age, age, max_age]) # Normalize
    return age, sex


<|MERGE_RESOLUTION|>--- conflicted
+++ resolved
@@ -3,6 +3,7 @@
 '''
 
 import pylab as pl
+from datetime import datetime
 
 
 __all__ = ['make_pars', 'make_pars_orig', 'get_age_sex']
@@ -24,9 +25,8 @@
     pars['usepopdata'] = 0 # Whether or not to load actual population data
 
     # Epidemic parameters
-<<<<<<< HEAD
-    pars['r_contact']      = 2.9/(10*20) # Probability of infection per contact, estimated
-    pars['contacts']       = 20 # Number of contacts per guest per day, estimated
+    pars['r_contact']      = 2.0/(8*10) # Probability of infection per contact, estimated
+    pars['contacts']       = 10 # Number of contacts per guest per day, estimated
 
     pars['incub'] = {
         'type': 'positiveNormal',
@@ -44,23 +44,12 @@
         }
     }
 
-=======
-    pars['r_contact']      = 2.0/(8*10) # Updated to match Mike's distributions
-    pars['contacts']       = 10 # Number of contacts per person per day, estimated
-    pars['incub']          = 4.0 # Using Mike's Snohomish number
-    pars['incub_std']      = 1.0 # Standard deviation of the serial interval, estimated
-    pars['dur']            = 8 # Using Mike's Snohomish number
-    pars['dur_std']        = 2 # Variance in duration
->>>>>>> 5c1bef8b
     pars['sensitivity']    = 1.0 # Probability of a true positive, estimated
     pars['symptomatic']    = 5 # Increased probability of testing someone symptomatic, estimated
     pars['cfr']            = 0.02 # Case fatality rate
     pars['timetodie']      = 22 # Days until death
     pars['timetodie_std']  = 2 # STD
-<<<<<<< HEAD
 
-=======
->>>>>>> 5c1bef8b
 
     # Events
     pars['quarantine']       = -1  # Day on which quarantine took effect
@@ -107,4 +96,3 @@
         age = pl.median([min_age, age, max_age]) # Normalize
     return age, sex
 
-
